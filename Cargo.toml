--- conflicted
+++ resolved
@@ -28,15 +28,7 @@
 tokio_compat = [ "async_std" ]
 
 [[example]]
-<<<<<<< HEAD
-name = "async"
-required-features = ["async"]
-
-[[example]]
 name = "handshake-boxstream-bench-sync"
-=======
-name = "handshake-boxstream-bench"
->>>>>>> 4e6a1b93
 required-features = ["sync"]
 
 [[example]]
@@ -44,14 +36,9 @@
 required-features = ["sync"]
 
 [[example]]
-<<<<<<< HEAD
-name = "handshake-nice"
+name = "handshake"
 required-features = ["sync"]
 
 [[example]]
 name = "handshake-boxstream-bench-async"
 required-features = ["async_std"]
-=======
-name = "handshake"
-required-features = ["sync"]
->>>>>>> 4e6a1b93
